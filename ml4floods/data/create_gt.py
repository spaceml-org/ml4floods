import logging
import os
from typing import Dict, Optional, Tuple, List, Union

import geopandas as gpd
import numpy as np
import rasterio
import rasterio.windows
from rasterio import features

from ml4floods.data.worldfloods.configs import BANDS_S2
from ml4floods.data.config import CODES_FLOODMAP
from ml4floods.data import utils
from skimage.morphology import binary_opening, disk
import torch


def compute_water(
    tiffs2: str,
    floodmap: gpd.GeoDataFrame,
    window: Optional[rasterio.windows.Window] = None,
    permanent_water_path: str = None,
    keep_streams: bool = False,
) -> np.ndarray:
    """
    Rasterise flood map and add JRC permanent water layer

    Args:
        tiffs2: Tif file S2 (either remote or local)
        floodmap: geopandas dataframe with the annotated polygons
        window: rasterio.windows.Window to read. Could also be slices (slice(100, 200), slice(100, 200)
        permanent_water_path: Whether or not user JRC permanent water layer (from tifffimages/PERMANENTWATERJRC folder)
        keep_streams: A boolean flag to indicate whether to include streams in the water mask

    Returns:
        water_mask : np.int16 raster same shape as tiffs2 {-1: invalid, 0: land, 1: flood, 2: hydro, 3: permanentwaterjrc}
    """

    with utils.rasterio_open_read(tiffs2) as src_s2:
        if window is None:
            out_shape = src_s2.shape
            transform = src_s2.transform
        else:
            out_shape = rasterio.windows.shape(
                window, height=src_s2.height, width=src_s2.width
            )
            transform = rasterio.windows.transform(window, src_s2.transform)
        target_crs = str(src_s2.crs).lower()

    if str(floodmap.crs).lower() != target_crs:
        floodmap.to_crs(crs=target_crs, inplace=True)

    # area_of_interest contains the extent that was labeled (values out of this pol should be marked as invalid)
    floodmap_aoi = floodmap[floodmap["w_class"] == "area_of_interest"]

    floodmap_rasterise = floodmap
    if floodmap_aoi.shape[0] > 0:
        floodmap_rasterise = floodmap_rasterise[floodmap["w_class"] != "area_of_interest"]

    if not keep_streams:
        floodmap_rasterise = floodmap_rasterise[floodmap["source"] != "hydro_l"]

    shapes_rasterise = (
        (g, CODES_FLOODMAP[w])
        for g, w in floodmap_rasterise[["geometry", "w_class"]].itertuples(
            index=False, name=None
        ) if g and not g.is_empty
    )

    water_mask = features.rasterize(
        shapes=shapes_rasterise,
        fill=0,
        out_shape=out_shape,
        dtype=np.int16,
        transform=transform,
        all_touched=keep_streams,
    )

    # Load valid mask using the area_of_interest polygons (valid pixels are those within area_of_interest polygons)
    if floodmap_aoi.shape[0] > 0:
        shapes_rasterise = (
            (g, 1)
            for g, w in floodmap_aoi[["geometry", "w_class"]].itertuples(
                index=False, name=None
            ) if g and not g.is_empty
        )
        valid_mask = features.rasterize(
            shapes=shapes_rasterise,
            fill=0,
            out_shape=out_shape,
            dtype=np.uint8,
            transform=transform,
            all_touched=True,
        )
        water_mask[valid_mask == 0] = -1

    if permanent_water_path is not None:
        logging.info("\t Adding permanent water")
        with utils.rasterio_open_read(permanent_water_path) as srcperm:
            permanent_water = srcperm.read(1, window=window)

        # Set to permanent water
        # Only interested in permanent water labelled as 3 and valid water masks.
        # Adding the third label for permanent water in water mask.
        water_mask[(water_mask != -1) & (permanent_water == 3)] = 3

        # Seasonal water (permanent_water == 2) will not be used

    return water_mask


def read_s2img_cloudmask(
    s2tiff: str,
    window: Optional[rasterio.windows.Window] = None,
    cloudprob_image_path: Optional[str] = None,
    bands_read: Optional[List[int]] = None
) -> Tuple[np.ndarray, np.ndarray]:
    """
    Helper function to load a s2 image and its cloud mask

    Args:
        s2tiff: path to S2 tiff file
        window: Optional window to read
        cloudprob_image_path: Optional path to geojson or tiff file with cloud mask.
        bands_read: bands to read from `BANDS_S2` [0-based]

    Returns:
        s2img: (C, H, W) array with len(bands_read) channels.
        cloud_prob: (H, W) array with cloud probability

    """
    if bands_read is None:
        bands_read = list(range(1, len(BANDS_S2) + 1))
    else:
        bands_read = [b+1 for b in bands_read]

    with utils.rasterio_open_read(s2tiff) as s2_rst:
        s2_img = s2_rst.read(bands_read, window=window)
        bands = s2_rst.descriptions
        cloudprob_in_lastband = (len(bands) > 14) and (bands[14] == "probability")
        transform = s2_rst.transform if window is None else rasterio.windows.transform(window, s2_rst.transform)
        crs = str(s2_rst.crs).lower()
        shape = s2_img.shape[1:]

    if cloudprob_image_path:
        fs = utils.get_filesystem(cloudprob_image_path)
    else:
        fs = None

    if fs and fs.exists(cloudprob_image_path):
        ext = os.path.splitext(cloudprob_image_path)[1]
        if ext == ".tif":
            with utils.rasterio_open_read(cloudprob_image_path) as cld_rst:
                cloud_prob = cld_rst.read(1, window=window)

        elif  ext == ".geojson":
            # check if empty file -> cloud_masks=np.zeros(shape)
            clouds_vec = utils.read_geojson_from_gcp(cloudprob_image_path)
            if clouds_vec.shape[0] == 0:
                cloud_prob = np.zeros(s2_img.shape[1:], dtype=np.float32)
            else:
                # Convert clouds_vec crs to s2 crs
                if str(clouds_vec.crs).lower() != crs:
                    clouds_vec.to_crs(crs=crs, inplace=True)

                clouds_vec = clouds_vec[clouds_vec["class"] == "CLOUD"]
                shapes_rasterise = (
                    (g, 1)
                    for g,w in clouds_vec[["geometry", "class"]].itertuples(
                    index=False, name=None
                )
                )
                cloud_prob = features.rasterize(
                    shapes=shapes_rasterise,
                    fill=0,
                    out_shape=shape,
                    dtype=np.float32,
                    transform=transform,
                    all_touched=True,
                )
    elif cloudprob_in_lastband:
        with utils.rasterio_open_read(s2tiff) as s2_rst:
            last_band = s2_rst.count
            cloud_prob = s2_rst.read(last_band, window=window)
            cloud_prob = (
                cloud_prob.astype(np.float32) / 100.0
            )  # cloud mask in the last band is from 0 - 100
    else:
        from ml4floods.data import cloud_masks
        # Compute cloud mask
        cloud_prob = cloud_masks.compute_cloud_mask(s2_img)

    return s2_img, cloud_prob


def generate_land_water_cloud_gt(
    s2_image_path: str,
    floodmap: gpd.GeoDataFrame,
    metadata_floodmap: Dict,
    window: Optional[rasterio.windows.Window] = None,
    keep_streams: bool = False,
    permanent_water_image_path: Optional[str] = None,
    cloudprob_image_path: Optional[str] = None,
) -> Tuple[np.ndarray, Dict]:
    """
    Old ground truth generating function (inherited from worldfloods_internal.compute_meta_tif.generate_mask_meta_clouds)

    Args:
        s2_image_path:
        floodmap:
        metadata_floodmap:
        window:
        permanent_water_image_path:
        keep_streams: A boolean flag to indicate whether to include streams in the water mask
        cloudprob_image_path:

    Returns:
        gt (np.ndarray): (H, W) np.uint8 array with encodding: {0: "invalid", 1: "land", 2: "water", 3: "cloud"}
        meta: dictionary with metadata information

    """
    # open floodmap with geopandas
    # =========================================
    # Generate Cloud Mask given S2 Data
    # =========================================
    s2_img, cloud_mask = read_s2img_cloudmask(
        s2_image_path,
        window=window,
        cloudprob_image_path=cloudprob_image_path,
    )
    # =========================================
    # Compute Water Mask
    # =========================================
    water_mask = compute_water(
        s2_image_path,
        floodmap,
        window=window,
        permanent_water_path=permanent_water_image_path,
        keep_streams=keep_streams,
    )

    gt = _generate_gt_v1_fromarray(s2_img, cloudprob=cloud_mask, water_mask=water_mask)

    # Compute metadata of the ground truth
    metadata = metadata_floodmap.copy()
    metadata["gtversion"] = "v1"
    metadata["encoding_values"] = {0: "invalid", 1: "land", 2: "water", 3: "cloud"}
    metadata["shape"] = list(water_mask.shape)
    metadata["s2_image_path"] = os.path.basename(s2_image_path)
    metadata["permanent_water_image_path"] = (
        os.path.basename(permanent_water_image_path)
        if permanent_water_image_path is not None
        else "None"
    )
    metadata["cloudprob_image_path"] = (
        os.path.basename(cloudprob_image_path)
        if cloudprob_image_path is not None
        else "None"
    )
    metadata["method clouds"] = "s2cloudless"

    # Compute stats of the GT
    metadata["pixels invalid S2"] = int(np.sum(gt == 0))
    metadata["pixels clouds S2"] = int(np.sum(gt == 3))
    metadata["pixels water S2"] = int(np.sum(gt == 2))
    metadata["pixels land S2"] = int(np.sum(gt == 1))

    # Compute stats of the water mask
    metadata["pixels flood water S2"] = int(np.sum(water_mask == 1))
    metadata["pixels hydro water S2"] = int(np.sum(water_mask == 2))
    metadata["pixels permanent water S2"] = int(np.sum(water_mask == 3))

    # Sanity check: values of masks add up (water_mask is set to zero in _generate_gt_v1_fromarray where clouds or invalids)
    assert (
        metadata["pixels flood water S2"]
        + metadata["pixels hydro water S2"]
        + metadata["pixels permanent water S2"]
    ) == metadata[
        "pixels water S2"
    ], f'Different number of water pixels than expected {metadata["pixels flood water S2"]} {metadata["pixels hydro water S2"]} {metadata["pixels permanent water S2"]}, {metadata["pixels water S2"]} '

    with utils.rasterio_open_read(s2_image_path) as s2_src:
        metadata["bounds"] = s2_src.bounds
        metadata["crs"] = s2_src.crs
        metadata["transform"] = s2_src.transform

    return gt, metadata


def generate_water_cloud_binary_gt(
    s2_image_path: str,
    floodmap: gpd.GeoDataFrame,
    metadata_floodmap: Dict,
    window: Optional[rasterio.windows.Window] = None,
    keep_streams: bool = False,
    permanent_water_image_path: Optional[str] = None,
    cloudprob_image_path: Optional[str] = None,
) -> Tuple[np.ndarray, Dict]:
    """
    New ground truth generating function for multioutput binary classification

    Args:
        s2_image_path:
        floodmap:
        metadata_floodmap: Metadata of the floodmap (if satellite is optical will mask the land/water GT)
        window:
        keep_streams:
        permanent_water_image_path:
        cloudprob_image_path:

    Returns:
        gt (np.ndarray): (2, H, W) np.uint8 array where:
            First channel encodes the cloud GT {0: invalid, 1: clear, 2: cloud}
            Second channel encodes the land/water GT {0: invalid, 1: land, 2: water}
        meta: dictionary with metadata information

    """

    # =========================================
    # Generate Cloud Mask given S2 Data
    # =========================================
    s2_img, cloud_mask = read_s2img_cloudmask(
        s2_image_path,
        window=window,
        cloudprob_image_path=cloudprob_image_path,
    )
    custom_cloud_mask = cloudprob_image_path is not None and cloudprob_image_path.endswith(".geojson")

    water_mask = compute_water(
        s2_image_path,
        floodmap,
        window=window,
        permanent_water_path=permanent_water_image_path,
        keep_streams=keep_streams,
    )

    # # TODO this should be invalid if it is Sentinel-2 and it is exactly the same date ('satellite date' is the same as the date of retrieval of s2tiff)
    # if metadata_floodmap["satellite"] == "Sentinel-2":
    #     invalid_clouds_threshold = 0.5
    # else:
    #     invalid_clouds_threshold = None

    gt = _generate_gt_fromarray(
        s2_img,
        cloudprob=cloud_mask,
        water_mask=water_mask,
        custom_clouds=custom_cloud_mask,
    )

    # Compute metadata of the ground truth
    metadata = metadata_floodmap.copy()

    metadata["gtversion"] = "v2"
    metadata["encoding_values"] = [
        {0: "invalid", 1: "clear", 2: "cloud"},
        {0: "invalid", 1: "land", 2: "water"},
    ]
    metadata["shape"] = list(water_mask.shape)
    metadata["s2_image_path"] = os.path.basename(s2_image_path)
    metadata["permanent_water_image_path"] = (
        os.path.basename(permanent_water_image_path)
        if permanent_water_image_path is not None
        else "None"
    )
    metadata["cloudprob_image_path"] = (
        os.path.basename(cloudprob_image_path)
        if cloudprob_image_path is not None
        else "None"
    )
    metadata["method clouds"] = "s2cloudless"

    # Compute stats of the GT
    metadata["pixels invalid S2"] = int(np.sum(gt[0] == 0))
    metadata["pixels clouds S2"] = int(np.sum(gt[0] == 2))
    metadata["pixels water S2"] = int(np.sum(gt[1] == 2))
    metadata["pixels land S2"] = int(np.sum(gt[1] == 1))

    # Compute stats of the water mask
    metadata["pixels flood water S2"] = int(np.sum(water_mask == 1))
    metadata["pixels hydro water S2"] = int(np.sum(water_mask == 2))
    metadata["pixels permanent water S2"] = int(np.sum(water_mask == 3))

    with utils.rasterio_open_read(s2_image_path) as s2_src:
        metadata["bounds"] = s2_src.bounds
        metadata["crs"] = s2_src.crs
        metadata["transform"] = s2_src.transform

    return gt, metadata


def _generate_gt_v1_fromarray(
    s2_img: np.ndarray, cloudprob: np.ndarray, water_mask: np.ndarray
) -> np.ndarray:
    """
    Generate Ground Truth of V1 of WorldFloods multi-class classification problem

    :param s2_img: (C, H, W) used to find the invalid values in the input
    :param cloudprob:  probability value between [0,1]
    :param water_mask:  {-1: invalid, 0: land, 1: flood, 2: hydro, 3: permanentwaterjrc}
    :return: (H, W) np.uint8 {0: invalid, 1: land, 2:water, 3: cloud}
    """

    invalids = np.all(s2_img == 0, axis=0) | (water_mask == -1)

    # Set cloudprobs to zero in invalid pixels
    cloudprob[invalids] = 0
    cloudmask = cloudprob > 0.5

    # Set watermask values for compute stats
    water_mask[invalids | cloudmask] = 0

    # Create gt mask {0: invalid, 1:land, 2: water, 3: cloud}
    gt = np.ones(water_mask.shape, dtype=np.uint8)
    gt[water_mask > 0] = 2
    gt[cloudmask] = 3
    gt[invalids] = 0

    return gt

def get_brightness(s2_image:Union[np.ndarray, torch.Tensor], channels_input:Optional[List[int]]=None) -> Union[np.ndarray, torch.Tensor]:
    """
    Returns brightness of visible bands of s2
    Args:
        s2_image: (C, H, W) array
        channels_input: 0-based list of indexes of s2_image channels (expected that len(channels_input) == s2_image.shape[0])
<<<<<<< HEAD
=======

>>>>>>> 4004e456
    Returns:
        (H, W) array
    """
    if channels_input is not None:
        assert len(channels_input) == s2_image.shape[0], \
            f"Given {len(channels_input)} channels expected {s2_image.shape[0]}"

        bands_read_names = [BANDS_S2[i] for i in channels_input]
    else:
        assert len(BANDS_S2) == s2_image.shape[0], \
            f"Given {len(BANDS_S2)} channels expected {s2_image.shape[0]}"
        bands_read_names = BANDS_S2
<<<<<<< HEAD

    idxs = [bands_read_names.index(b) for b in ["B4", "B3", "B2"]]

    rgb_img = s2_image[idxs, ...]**2
    if isinstance(rgb_img, torch.Tensor):
        return torch.sqrt(torch.sum(rgb_img, dim=0))

=======

    idxs = [bands_read_names.index(b) for b in ["B4", "B3", "B2"]]

    rgb_img = s2_image[idxs, ...]**2
    if isinstance(rgb_img, torch.Tensor):
        return torch.sqrt(torch.sum(rgb_img, dim=0))

>>>>>>> 4004e456
    return np.sqrt(np.sum(rgb_img, axis=0))


CLOUDS_THRESHOLD = .5
BRIGHTNESS_THRESHOLD = 3_000



def _generate_gt_fromarray(
    s2_img: np.ndarray,
    cloudprob: np.ndarray,
    water_mask: np.ndarray,
    custom_clouds: bool=False,
) -> np.ndarray:
    """

    Generate Ground Truth of WorldFloods Extra (multi-output binary classification problem)

    Args:
        s2_img: (C, H, W) array
        cloudprob: (H, W) array
        water_mask: (H, W) array {-1: invalid, 0: land, 1: flood, 2: hydro, 3: permanentwaterjrc}
        custom_clouds: whether it uses a custom gt or not.
            If it is not custom it will mask the bright cloud pixels in the s2image in the water mask.

    Returns:
        (2, H, W) np.uint8 array where:
            First channel encodes {0: invalid, 1: clear, 2: cloud}
            Second channel encodes {0: invalid, 1: land, 2: water}

        A pixel is set to invalid if it's invalid in the water_mask layer or invalid in the s2_img (all values to zero)

    """

    invalids = np.any(np.isnan(s2_img), axis=0) | np.all(s2_img[:len(BANDS_S2)] == 0, axis=0) | (water_mask == -1)

    # Set cloudprobs to zero in invalid pixels
    cloudgt = np.ones(water_mask.shape, dtype=np.uint8)
    cloudgt[cloudprob > CLOUDS_THRESHOLD] = 2
    cloudgt[invalids] = 0

    # For clouds we could set to invalid only if the s2_img is invalid (not the water mask)?

    # Set watermask values for compute stats
    watergt = np.ones(water_mask.shape, dtype=np.uint8)  # whole image is 1
    watergt[water_mask >= 1] = 2  # only water is 2
    watergt[invalids] = 0

    clouds = cloudprob > CLOUDS_THRESHOLD
    if custom_clouds:
        # set to invalid in watergt clouds in gt (assume manually added to include only thick clouds!)
        watergt[clouds] = 0
    else:
        # set to invalid in watergt for bright clouds
        brightness = get_brightness(s2_img) # (H, W)
        clouds &= (brightness >= BRIGHTNESS_THRESHOLD)

        # binary opening of bright clouds
        open_clouds = binary_opening(clouds, disk(3)).astype(np.bool)

        # Set to invalid bright clouds
        watergt[open_clouds] = 0

    # if invalid_clouds_threshold is not None:
    #     # Set to invalid land pixels that are cloudy if the satellite is Sentinel-2
    #     watergt[(water_mask == 0) & (cloudprob > invalid_clouds_threshold)] = 0

    stacked_cloud_water_mask = np.stack([cloudgt, watergt], axis=0)

    return stacked_cloud_water_mask<|MERGE_RESOLUTION|>--- conflicted
+++ resolved
@@ -423,10 +423,6 @@
     Args:
         s2_image: (C, H, W) array
         channels_input: 0-based list of indexes of s2_image channels (expected that len(channels_input) == s2_image.shape[0])
-<<<<<<< HEAD
-=======
-
->>>>>>> 4004e456
     Returns:
         (H, W) array
     """
@@ -439,7 +435,6 @@
         assert len(BANDS_S2) == s2_image.shape[0], \
             f"Given {len(BANDS_S2)} channels expected {s2_image.shape[0]}"
         bands_read_names = BANDS_S2
-<<<<<<< HEAD
 
     idxs = [bands_read_names.index(b) for b in ["B4", "B3", "B2"]]
 
@@ -447,15 +442,6 @@
     if isinstance(rgb_img, torch.Tensor):
         return torch.sqrt(torch.sum(rgb_img, dim=0))
 
-=======
-
-    idxs = [bands_read_names.index(b) for b in ["B4", "B3", "B2"]]
-
-    rgb_img = s2_image[idxs, ...]**2
-    if isinstance(rgb_img, torch.Tensor):
-        return torch.sqrt(torch.sum(rgb_img, dim=0))
-
->>>>>>> 4004e456
     return np.sqrt(np.sum(rgb_img, axis=0))
 
 
