--- conflicted
+++ resolved
@@ -310,7 +310,6 @@
     return files
 
 
-<<<<<<< HEAD
 class CustomJSONEncoder(json.JSONEncoder):
 
     # TODO encode shapely.geometry objects
@@ -337,7 +336,8 @@
         # If none of the above apply, we'll default back to the standard JSON encoding
         # routines and let it work normally.
         return super().default(obj_to_encode)
-=======
+
+
 def parse_gcp_path(full_path) -> Tuple[str]:
     """Parse the bucket"""
     # parse the components
@@ -345,5 +345,4 @@
     file_path = str(Path(full_path.split(bucket_id)[1]).parent)
     file_name = str(Path(full_path).name)
 
-    return bucket_id, file_path, file_name
->>>>>>> 63a2fa38
+    return bucket_id, file_path, file_name