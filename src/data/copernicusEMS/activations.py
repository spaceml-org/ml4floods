--- conflicted
+++ resolved
@@ -7,7 +7,6 @@
 from typing import Dict, List, Optional
 
 import geopandas as gpd
-<<<<<<< HEAD
 import numpy as np
 import pandas as pd
 import requests
@@ -16,7 +15,6 @@
 
 from src.data import utils
 from src.data.config import ACCEPTED_FIELDS, RENAME_SATELLITE
-=======
 import json
 from google.cloud import storage
 import requests
@@ -27,11 +25,10 @@
 
 from src.data import utils
 from src.data.copernicusEMS import utils
->>>>>>> 15fe7544
 
 
 def is_downloadable(url: str) -> bool:
-    """ 
+    """
     Function that checks if the url contains a downloadable resource.
     Relies on requests_html package. Helper function for download_vector_cems.
 
@@ -45,54 +42,52 @@
 
     h = requests.head(url, allow_redirects=True)
     header = h.headers
-    content_type = header.get('content-type').lower()
-    return ('text' not in content_type or 'html' not in content_type)
+    content_type = header.get("content-type").lower()
+    return "text" not in content_type or "html" not in content_type
 
 
 def table_floods_ems(event_start_date: str = "2014-05-01") -> pd.DataFrame:
     """
-    This function reads the list of EMS Rapid Mapping Activations 
+    This function reads the list of EMS Rapid Mapping Activations
     from the Copernicus Emergency Management System for Event type
     'Flood' and 'Storm' and returns a pandas.DataFrame of flood events
     organized in columns {'Code', 'Title', 'CodeDate', 'Type', 'Country'}.
 
     Args:
-      event_start_data (str): The starting date for the span of time until 
+      event_start_data (str): The starting date for the span of time until
         the present that the user would like to retrieve flood events for.
-        
-    Returns:
-      A pandas.DataFrame of Flood events. 
+
+    Returns:
+      A pandas.DataFrame of Flood events.
 
     """
     ems_web_page = "https://emergency.copernicus.eu/mapping/list-of-activations-rapid"
     tables = pd.read_html(ems_web_page)[0]
     tables_floods = tables[(tables.Type == "Flood") | (tables.Type == "Storm")]
     tables_floods = tables_floods[tables_floods["Event Date"] >= event_start_date]
-    tables_floods = tables_floods.reset_index()[['Act. Code', 
-                                                 'Title', 
-                                                 'Event Date', 
-                                                 'Type', 
-                                                 'Country/Terr.']]
-    
-    tables_floods = tables_floods.rename({"Act. Code": "Code",
-                                          "Country/Terr.": "Country",
-                                          "Event Date": "CodeDate"},
-                                         axis=1)
+    tables_floods = tables_floods.reset_index()[
+        ["Act. Code", "Title", "Event Date", "Type", "Country/Terr."]
+    ]
+
+    tables_floods = tables_floods.rename(
+        {"Act. Code": "Code", "Country/Terr.": "Country", "Event Date": "CodeDate"},
+        axis=1,
+    )
 
     return tables_floods.set_index("Code")
 
 
 def fetch_zip_file_urls(code: str) -> List[str]:
     """
-    This Function takes a unique Copernicus EMS hazard activation code and 
+    This Function takes a unique Copernicus EMS hazard activation code and
     retrieves the url which holds the zip files associated with that code.
-    
+
     e.g. if cod = EMMSR502, the url holding the zip files of interest is:
     https://emergency.copernicus.eu/mapping/list-of-components/EMSR502/aemfeed
-    
+
     Args:
       code (str): The unique Copernicus EMS code for an event of interest.
-      
+
     Returns:
       zip_url_per_code (str): url of the zipfile location for the associated
         input code.
@@ -102,50 +97,58 @@
     r = session.get(product_url)
 
     zip_url_per_code = []
-    for zipfile in r.html.find('a'):
-        if ("zip" in zipfile.attrs['href']) and ("REFERENCE_MAP" not in zipfile.attrs['href']) and ("RTP01" not in zipfile.attrs['href']):
-            zip_url_per_code.append("https://emergency.copernicus.eu"+zipfile.attrs['href'])
-    
+    for zipfile in r.html.find("a"):
+        if (
+            ("zip" in zipfile.attrs["href"])
+            and ("REFERENCE_MAP" not in zipfile.attrs["href"])
+            and ("RTP01" not in zipfile.attrs["href"])
+        ):
+            zip_url_per_code.append(
+                "https://emergency.copernicus.eu" + zipfile.attrs["href"]
+            )
+
     return zip_url_per_code
 
 
-def write_file_to_bucket(user_gcp_key_file: str, 
-                         bucket_name: str, 
-                         bucket_path: str, 
-                         file_leaf_node: str) -> None:
+def write_file_to_bucket(
+    user_gcp_key_file: str, bucket_name: str, bucket_path: str, file_leaf_node: str
+) -> None:
     """
     Function to write file to the Google Cloud Storage Bucket.
-    
-    Args:
-      user_gcp_key_file (str): A Google Cloud Storage personal account 
-        and private key json file used to access the GCP Python API to the 
+
+    Args:
+      user_gcp_key_file (str): A Google Cloud Storage personal account
+        and private key json file used to access the GCP Python API to the
         data storage bucket.
-     
+
     Returns:
       None. File is uploaded to the GCP bucket.
     """
     # TODO this is broken move to utils.py?
     storage_client = storage.Client.from_service_account_json(user_gcp_key_file)
-    
+
     # Create a bucket object
     bucket = storage_client.get_bucket(bucket_name)
-    
+
     # Construct path from bucket to file leaf node in file tree
     filename_w_path = "%s/%s" % (bucket_path, file_leaf_node)
     blob = bucket.blob(filename_w_path)
-    
+
     # Upload file bucket object
     # TODO this is broken
     blob.upload_from_filename(local_file_name)
-    
+
     # Notify user
     print("Upload Complete")
-    
+
+
 # Move to config
-copernicus_ems_webscrape_data  = {"confirmation": 1,
-                                  "op":  "Download file",
-                                  "form_build_id": "xxxx",
-                                  "form_id": "emsmapping_disclaimer_download_form"}
+copernicus_ems_webscrape_data = {
+    "confirmation": 1,
+    "op": "Download file",
+    "form_build_id": "xxxx",
+    "form_id": "emsmapping_disclaimer_download_form",
+}
 
 
 def download_vector_cems(zipfile_url, folder_out="CopernicusEMS"):
@@ -153,23 +156,23 @@
     This function downloads the zip files from the zip file url of each
     Copernicus EMS hazard activation and saves them locally to a file
     directory folder_out under a subdirectory based off the activation code.
-    
-    Args:
-      zipfile_url (str): Url to retrieve the downloadable zip file from 
-        the Copernicus EMS Rapid Mapping Activations site for a unique hazard 
+
+    Args:
+      zipfile_url (str): Url to retrieve the downloadable zip file from
+        the Copernicus EMS Rapid Mapping Activations site for a unique hazard
         code of the form 'EMSR[0-9]{3},' where the string EMSR is followed
         by three digits taken from 0-9.
-      
-      folder_out (str): The name of the directory created to hold the Copernicus 
+
+      folder_out (str): The name of the directory created to hold the Copernicus
         EMS zip file download.
-    
+
     Returns:
       file_path_out (str): a filepath built from the folder_out handle and the
         Copernicus EMS activation code name embedded in the file.
-    """  
+    """
     # Activation Code derived from zipfile_url
     act_code = os.path.basename(zipfile_url)
-    
+
     # Create a directory called folder_out to hold zipped EMS activations
     if not os.path.exists(folder_out):
         os.mkdir(folder_out)
@@ -184,58 +187,65 @@
     if is_downloadable(zipfile_url):
         r = requests.get(zipfile_url, allow_redirects=True)
     else:
-        r = requests.post(zipfile_url,
-                          allow_redirects=True,
-                          data=copernicus_ems_webscrape_data)
-       
-    open(file_path_out, 'wb').write(r.content) 
+        r = requests.post(
+            zipfile_url, allow_redirects=True, data=copernicus_ems_webscrape_data
+        )
+
+    open(file_path_out, "wb").write(r.content)
     return file_path_out
 
-def load_ems_zipfiles_to_gcp(url_of_zip: str,
-                             bucket_id: str,
-                             path_to_write_to: str,
-                             copernicus_ems_web_structure: Dict):
-    """
-    Function to retrieve zipfiles from Copernicus EMS based on 
+
+def load_ems_zipfiles_to_gcp(
+    url_of_zip: str,
+    bucket_id: str,
+    path_to_write_to: str,
+    copernicus_ems_web_structure: Dict,
+):
+    """
+    Function to retrieve zipfiles from Copernicus EMS based on
     EMSR code and webpage for each individual code and save it
     to a Google Cloud Storage bucket.
-    
+
     Example:
     https://emergency.copernicus.eu/mapping/list-of-components/EMSR502
-    
+
     is the page for EMSR code = 502, and contains the list of zipfiles
     for this particular code. May include multiple areas of interests
     for the same code.
-    
+
     Requirements:
     requests
     google.cloud.storage
     io.BytesIO
-    
+
     Args:
       url_of_zip (str): url of the zip file for a given ESMR code.
       bucket_id (str): name of Google Cloud Storage bucket
       path_to_write_to (str): path to write to in Google Cloud Storage bucket
-      copernicus_ems_web_structure (Dict): dictionary derived from json of 
+      copernicus_ems_web_structure (Dict): dictionary derived from json of
           Copernicus EMSR url for a single code. Potentially brittle.
-      
+
     Returns:
       None
     """
     client = storage.Client()
     bucket = client.get_bucket(bucket_id)
     blob = bucket.blob(path_to_write_to)
-    
-    r = requests.post(url_of_zip, allow_redirects=True, data=copernicus_ems_web_structure)
+
+    r = requests.post(
+        url_of_zip, allow_redirects=True, data=copernicus_ems_web_structure
+    )
     f = BytesIO(r.content)
     blob.upload_from_string(f.read(), content_type="application/zip")
-    
-
-def extract_ems_zip_files_gcp(bucket_id: str, file_path_to_zip: str, file_path_to_unzip: str):
+
+
+def extract_ems_zip_files_gcp(
+    bucket_id: str, file_path_to_zip: str, file_path_to_unzip: str
+):
     """
     Function to extract Copernicus EMS zip files from individual EMSR code
     page.
-    
+
     Args:
       bucket_id (str): name of Google Cloud Storage bucket.
       file_path_to_zip (str): name of file path in bucket leading to zip file.
@@ -244,36 +254,41 @@
     client = storage.Client()
     bucket = client.get_bucket(bucket_id)
     blob_to_zip = bucket.blob(file_path_to_zip)
-    
+
     zip_file_from_gcpbucket = blob_to_zip.download_as_bytes()
     f_from_gcp = BytesIO(zip_file_from_gcpbucket)
-    
+
     zipdict = {}
     input_zip = ZipFile(f_from_gcp)
     if is_zipfile(f_from_gcp):
         for name in input_zip.namelist():
-            if 'areaOfInterestA' in name or 'hydrography' in name or 'observed' in name or 'source' in name:
+            if (
+                "areaOfInterestA" in name
+                or "hydrography" in name
+                or "observed" in name
+                or "source" in name
+            ):
                 zipdict[name] = input_zip.read(name)
                 blob_to_unzipped = bucket.blob(file_path_to_unzip + "/" + name)
                 blob_to_unzipped.upload_from_string(zipdict[name])
 
 
-def unzip_copernicus_ems(file_name : str, folder_out : str = "Copernicus_EMS_raw"):
+def unzip_copernicus_ems(file_name: str, folder_out: str = "Copernicus_EMS_raw"):
     """
     This function unzips a single zip file from a Copernicus EMS hazard to a
-    local directory folder_out with a subdirectory derived from the file handle of 
-    the file prior to the extension. Copernicus EMS per code zip file may be retrieved 
-    and downloaded using download_vector_cems locally to access rapid mapping products 
-    as described in: 
-    
+    local directory folder_out with a subdirectory derived from the file handle of
+    the file prior to the extension. Copernicus EMS per code zip file may be retrieved
+    and downloaded using download_vector_cems locally to access rapid mapping products
+    as described in:
+
     https://emergency.copernicus.eu/mapping/ems/online-manual-rapid-mapping-products
-    
+
     Args:
       file_name (str): The zip file to be extracted
-      
+
       folder_out (str): The local directory to store the subdirectories named by the file
         handle naming convention.
-        
+
     Returns:
        directory_to_extract_to (str): a directory based on the file_name within folder_out.
 
@@ -283,10 +298,11 @@
         os.mkdir(folder_out)
 
     # Create subdirectories to extract zip files to based on file name handle
-    zip_ref = zipfile.ZipFile(file_name, 'r')
-    directory_to_extract_to = os.path.join(folder_out, 
-                                           os.path.basename(os.path.splitext(file_name)[0]))
-    
+    zip_ref = zipfile.ZipFile(file_name, "r")
+    directory_to_extract_to = os.path.join(
+        folder_out, os.path.basename(os.path.splitext(file_name)[0])
+    )
+
     # Check to see if directories exist
     if not os.path.exists(directory_to_extract_to):
         os.mkdir(directory_to_extract_to)
@@ -298,37 +314,40 @@
     zip_ref.close()
 
     # Remove whitespace with underscores in directory names
-    for fextracted in glob(os.path.join(directory_to_extract_to,"*.*")):
+    for fextracted in glob(os.path.join(directory_to_extract_to, "*.*")):
         if " " not in fextracted:
             continue
-        newname = fextracted.replace(" ","_")
+        newname = fextracted.replace(" ", "_")
         shutil.move(fextracted, newname)
-        
+
     return directory_to_extract_to
 
 
-# move to config later 
-formats = ["%d/%m/%Y T%H:%M:%SZ",
-           "%d/%m/%Y %H:%M:%SZ",
-           "%d/%m/%Y T%H:%M:%S",
-           "%d/%m/%Y T%H:%MZ",
-           "%d/%m/%Y T%H:%M UTC",
-           "%d/%m/%Y %H:%M UTC",
-           "%d/%m/%Y %H:%M", "%d/%m/%Y %H:%M:%S",
-           "%Y/%m/%d %H:%M UTC",
-           "%d/%m/%Y %H:%M:%S UTC"]
+# move to config later
+formats = [
+    "%d/%m/%Y T%H:%M:%SZ",
+    "%d/%m/%Y %H:%M:%SZ",
+    "%d/%m/%Y T%H:%M:%S",
+    "%d/%m/%Y T%H:%MZ",
+    "%d/%m/%Y T%H:%M UTC",
+    "%d/%m/%Y %H:%M UTC",
+    "%d/%m/%Y %H:%M",
+    "%d/%m/%Y %H:%M:%S",
+    "%Y/%m/%d %H:%M UTC",
+    "%d/%m/%Y %H:%M:%S UTC",
+]
 
 
 def is_file_in_directory(parent_dir_of_file: str, file_extension_pattern: str) -> str:
     """
     Helper function that checks whether a file already exists in the parent
     directory.
-    
+
     Args:
       parent_dir_of_files (str): parent directory of the shape files extracted from
         Copernicus EMS.
       string_pattern (str): keyword and file extension for the file of interest.
-      
+
     Returns:
       A string of the file of interest if it exists in the parent directory, returns
       None otherwise.
@@ -338,22 +357,24 @@
         return source_file[0]
     else:
         print(f"{file_extension_pattern} not found in directory {parent_dir_of_file}")
-        return 
-
-
-def post_event_date_difference_is_ok(date_post_event: datetime,
-                                     date_ems_code: datetime,
-                                     max_date_post_event: datetime,
-                                     verbose: bool = False, ) -> bool:
+        return
+
+
+def post_event_date_difference_is_ok(
+    date_post_event: datetime,
+    date_ems_code: datetime,
+    max_date_post_event: datetime,
+    verbose: bool = False,
+) -> bool:
     """
     Function to print the datetime difference between pre-flood event and post-flood event.
-    
+
     Args:
       date_post_event (datetime): date after a flood event.
       date_ems_code (datetime): date Copernicus EMS activation code was issued.
       max_date_post_event (datetime):
       verbose:
-      
+
     Returns:
       None
     """
@@ -366,14 +387,18 @@
         elif diff_dates.days > 35:
             print("difference too big %d" % diff_dates.days)
             return False
-            
-        elif (max_date_post_event-date_post_event).days >= 10:
-            print("difference between max date post event and min date post event too big %d" % (max_date_post_event-date_post_event).days)
+
+        elif (max_date_post_event - date_post_event).days >= 10:
+            print(
+                "difference between max date post event and min date post event too big %d"
+                % (max_date_post_event - date_post_event).days
+            )
             return False
 
     return True
 
-def _check_hydro_ok(shapefile, expected_crs:str)->bool:
+
+def _check_hydro_ok(shapefile, expected_crs: str) -> bool:
     gpd_obj = gpd.read_file(shapefile)
 
     if gpd_obj.crs is None:
@@ -386,8 +411,12 @@
         print(f"{shapefile} and observed_event_file have different georreferencing")
         return False
 
-    if not all(notation in ACCEPTED_FIELDS for notation in gpd_obj[COLUMN_W_CLASS_HYDRO]):
-        print(f"There are unknown fields in the {COLUMN_W_CLASS_HYDRO} column of {shapefile}: {np.unique(gpd_obj[COLUMN_W_CLASS_HYDRO])}")
+    if not all(
+        notation in ACCEPTED_FIELDS for notation in gpd_obj[COLUMN_W_CLASS_HYDRO]
+    ):
+        print(
+            f"There are unknown fields in the {COLUMN_W_CLASS_HYDRO} column of {shapefile}: {np.unique(gpd_obj[COLUMN_W_CLASS_HYDRO])}"
+        )
         return False
 
     return True
@@ -396,21 +425,24 @@
 COLUMN_W_CLASS_OBSERVED_EVENT = "notation"
 COLUMN_W_CLASS_HYDRO = "obj_type"
 
-def filter_register_copernicusems(unzipped_directory: str, code_date: str, verbose: bool = False) -> Optional[Dict]:
+
+def filter_register_copernicusems(
+    unzipped_directory: str, code_date: str, verbose: bool = False
+) -> Optional[Dict]:
     """
     Function that collects the following files from the unzipped directories for each Copernicus EMS
     activation code and stores them into a dictionary with additional metadata with respect to the source.
     The files of interest are the shapefiles and associated supporting files for the:
-    
+
       1. area of interest
       2. hydrography
       3. observed event
-    
+
     Args:
       unzipped_directory (str): The name of the directory where the extracted EMS files live
       code_date (str): string representation of the EMSR Activation code date of issuance.
       verbose (bool): boolean flag to monitor the difference in pre-event and post-event dates.
-        
+
     Returns:
       A dictionary with the keys 'name', 'ems_code', 'timestamp', 'satellite', 'area_of_interest'
       'timestamp_ems_code', 'observed_event_file', 'area_of_interest_file.'
@@ -425,7 +457,7 @@
     observed_event_file = is_file_in_directory(unzipped_directory, "*_observed*.shp")
     if not observed_event_file:
         return
-    
+
     area_of_interest_file = is_file_in_directory(unzipped_directory, "*_area*.shp")
     if not area_of_interest_file:
         return
@@ -439,36 +471,61 @@
 
     date_post_event = min(pd_source[pd_source.eventphase == "Post-event"]["date"])
     max_date_post_event = max(pd_source[pd_source.eventphase == "Post-event"]["date"])
-    satellite_post_event = np.array(pd_source[(pd_source.eventphase == "Post-event") &
-                                              (pd_source.date == date_post_event)]["source_nam"])[0]
-
-    date_ems_code = datetime.datetime.strptime(code_date, "%Y-%m-%d").replace(tzinfo=datetime.timezone.utc)
-     
-    if not post_event_date_difference_is_ok(date_post_event, date_ems_code, max_date_post_event, verbose):
-        return
-    
+    satellite_post_event = np.array(
+        pd_source[
+            (pd_source.eventphase == "Post-event") & (pd_source.date == date_post_event)
+        ]["source_nam"]
+    )[0]
+
+    date_ems_code = datetime.datetime.strptime(code_date, "%Y-%m-%d").replace(
+        tzinfo=datetime.timezone.utc
+    )
+
+    if not post_event_date_difference_is_ok(
+        date_post_event, date_ems_code, max_date_post_event, verbose
+    ):
+        return
+
     # Check if pre-event date precedes post-event date
     content_pre_event = {}
     if np.any(pd_source.eventphase == "Pre-event"):
-        date_pre_event = max(np.array(pd_source[pd_source.eventphase == "Pre-event"]["date"]))
-        satellite_pre_event = np.array(pd_source[(pd_source.eventphase == "Pre-event") &
-                                                 (pd_source.date == date_pre_event)]["source_nam"])[0]
+        date_pre_event = max(
+            np.array(pd_source[pd_source.eventphase == "Pre-event"]["date"])
+        )
+        satellite_pre_event = np.array(
+            pd_source[
+                (pd_source.eventphase == "Pre-event")
+                & (pd_source.date == date_pre_event)
+            ]["source_nam"]
+        )[0]
 
         content_pre_event["satellite_pre_event"] = satellite_pre_event
         content_pre_event["timestamp_pre_event"] = date_pre_event
         if (date_post_event - date_pre_event).days < 0 and verbose:
-            print("Date pre event %s is after date post event %s" % (date_pre_event.strftime("%Y-%m-%d"),
-                                                                     date_post_event.strftime("%Y-%m-%d")))
+            print(
+                "Date pre event %s is after date post event %s"
+                % (
+                    date_pre_event.strftime("%Y-%m-%d"),
+                    date_post_event.strftime("%Y-%m-%d"),
+                )
+            )
             return
 
     # Filter content of shapefile
     pd_geo = gpd.read_file(observed_event_file)
-    if np.any(pd_geo["event_type"] != '5-Flood') and verbose:
-        print(f"{observed_event_file} Event type is not Flood {np.unique(pd_geo['event_type'])}")
-        return
-
-    if not all(notation in ACCEPTED_FIELDS for notation in pd_geo[COLUMN_W_CLASS_OBSERVED_EVENT]):
-        print(f"There are unknown fields in the {COLUMN_W_CLASS_OBSERVED_EVENT} column of {observed_event_file}: {np.unique(pd_geo[COLUMN_W_CLASS_OBSERVED_EVENT])}")
+    if np.any(pd_geo["event_type"] != "5-Flood") and verbose:
+        print(
+            f"{observed_event_file} Event type is not Flood {np.unique(pd_geo['event_type'])}"
+        )
+        return
+
+    if not all(
+        notation in ACCEPTED_FIELDS
+        for notation in pd_geo[COLUMN_W_CLASS_OBSERVED_EVENT]
+    ):
+        print(
+            f"There are unknown fields in the {COLUMN_W_CLASS_OBSERVED_EVENT} column of {observed_event_file}: {np.unique(pd_geo[COLUMN_W_CLASS_OBSERVED_EVENT])}"
+        )
         return
 
     if pd_geo.crs is None:
@@ -493,7 +550,9 @@
     area_of_interest_crs = str(area_of_interest.crs).lower()
 
     if area_of_interest_crs != str_crs:
-        print(f"{area_of_interest_file} and {observed_event_file} have different georreferencing")
+        print(
+            f"{area_of_interest_file} and {observed_event_file} have different georreferencing"
+        )
         return
 
     if area_of_interest_crs != "epsg:4326":
@@ -501,7 +560,7 @@
 
     # Save pol of area of interest in epsg:4326 (lat/lng)
     area_of_interest_pol = cascaded_union(area_of_interest["geometry"])
-    
+
     if "obj_desc" in pd_geo:
         event_type = np.unique(pd_geo.obj_desc)
         if len(event_type) > 1:
@@ -511,29 +570,26 @@
         event_type = "NaN"
 
     crs_code_space, crs_code = str_crs.split(":")
-    
+
     register = {
-        'event id': product_name,
-        'layer name': os.path.basename(os.path.splitext(observed_event_file)[0]),
-        'event type': event_type,
-        'satellite date': date_post_event,
-        'country': "NaN",
-        'satellite': satellite_post_event,
-        'bounding box': get_bbox(pd_geo),
-        'reference system': {
-            'code space': crs_code_space,
-            'code': crs_code
-        },
-        'abstract': "NaN",
-        'purpose': "NaN",
-        'source': 'CopernicusEMS',
-        "area_of_interest_polygon" : area_of_interest_pol,
+        "event id": product_name,
+        "layer name": os.path.basename(os.path.splitext(observed_event_file)[0]),
+        "event type": event_type,
+        "satellite date": date_post_event,
+        "country": "NaN",
+        "satellite": satellite_post_event,
+        "bounding box": get_bbox(pd_geo),
+        "reference system": {"code space": crs_code_space, "code": crs_code},
+        "abstract": "NaN",
+        "purpose": "NaN",
+        "source": "CopernicusEMS",
+        "area_of_interest_polygon": area_of_interest_pol,
         # CopernicusEMS specific fields
         "observed_event_file": os.path.basename(observed_event_file),
         "area_of_interest_file": os.path.basename(area_of_interest_file),
         "ems_code": ems_code,
     }
-    
+
     register.update(content_pre_event)
 
     name_possibilities = ["_hydrographyA_", "_hydrography_a"]
@@ -561,11 +617,15 @@
     """
     for fm in formats:
         try:
-            #date_list[0] = date_list[0].replace("119/09", "19/09").replace("05/24", "24/05")
-            time_part = date_list[1].replace(".", ":").replace(";", ":").replace("UCT", "UTC")
+            # date_list[0] = date_list[0].replace("119/09", "19/09").replace("05/24", "24/05")
+            time_part = (
+                date_list[1].replace(".", ":").replace(";", ":").replace("UCT", "UTC")
+            )
             if time_part == "Not Applicable":
                 time_part = "00:00"
-            date_post_event = datetime.datetime.strptime(date_list[0] + ' ' + time_part, fm)
+            date_post_event = datetime.datetime.strptime(
+                date_list[0] + " " + time_part, fm
+            )
             if date_post_event.tzname() is None:
                 date_post_event = date_post_event.replace(tzinfo=datetime.timezone.utc)
             return date_post_event
@@ -584,7 +644,9 @@
 
     # pd_source = Dbf5(source_file).to_dataframe()
 
-    if "eventphase" not in pd_source.columns or not np.any(pd_source.eventphase == "Post-event"):
+    if "eventphase" not in pd_source.columns or not np.any(
+        pd_source.eventphase == "Post-event"
+    ):
         if verbose:
             print("\t eventphase not found or not Post-event in source file")
         return
@@ -595,7 +657,10 @@
         dates_formated.append(date)
     pd_source["date"] = dates_formated
     if filter_event_dates:
-        pd_source = pd_source[(pd_source.eventphase == "Post-event") | (pd_source.eventphase == "Pre-event")]
+        pd_source = pd_source[
+            (pd_source.eventphase == "Post-event")
+            | (pd_source.eventphase == "Pre-event")
+        ]
 
         if np.any(pd.isna(pd_source.date)):
             if verbose:
@@ -611,29 +676,53 @@
     return pd_source
 
 
-def generate_floodmap(metadata_floodmap: Dict, folder_files:str, filterland:bool=True) -> gpd.GeoDataFrame:
+def generate_floodmap(
+    metadata_floodmap: Dict, folder_files: str, filterland: bool = True
+) -> gpd.GeoDataFrame:
     """ Generates a floodmap with the joined info of the hydro and flood. """
 
-    area_of_interest = gpd.read_file(os.path.join(folder_files, metadata_floodmap["event id"] ,
-                                                  metadata_floodmap["area_of_interest_file"]))
+    area_of_interest = gpd.read_file(
+        os.path.join(
+            folder_files,
+            metadata_floodmap["event id"],
+            metadata_floodmap["area_of_interest_file"],
+        )
+    )
 
     area_of_interest_pol = cascaded_union(area_of_interest["geometry"])
 
-    mapdf = utils.filter_pols(gpd.read_file(os.path.join(folder_files, metadata_floodmap["event id"] ,
-                                                         metadata_floodmap["observed_event_file"])),
-                              area_of_interest_pol)
+    mapdf = utils.filter_pols(
+        gpd.read_file(
+            os.path.join(
+                folder_files,
+                metadata_floodmap["event id"],
+                metadata_floodmap["observed_event_file"],
+            )
+        ),
+        area_of_interest_pol,
+    )
     assert mapdf.shape[0] > 0, f"No polygons within bounds for {metadata_floodmap}"
 
-    floodmap = gpd.GeoDataFrame({"geometry": mapdf.geometry},
-                                crs=mapdf.crs)
+    floodmap = gpd.GeoDataFrame({"geometry": mapdf.geometry}, crs=mapdf.crs)
     floodmap["w_class"] = mapdf[COLUMN_W_CLASS_OBSERVED_EVENT]
     floodmap["source"] = "flood"
 
     if "hydrology_file" in metadata_floodmap:
-        mapdf_hydro = utils.filter_pols(gpd.read_file(os.path.join(folder_files, metadata_floodmap["event id"] ,
-                                                                   metadata_floodmap["hydrology_file"])),
-                                        area_of_interest_pol)
-        mapdf_hydro = utils.filter_land(mapdf_hydro) if filterland and (mapdf_hydro.shape[0] > 0) else mapdf_hydro
+        mapdf_hydro = utils.filter_pols(
+            gpd.read_file(
+                os.path.join(
+                    folder_files,
+                    metadata_floodmap["event id"],
+                    metadata_floodmap["hydrology_file"],
+                )
+            ),
+            area_of_interest_pol,
+        )
+        mapdf_hydro = (
+            utils.filter_land(mapdf_hydro)
+            if filterland and (mapdf_hydro.shape[0] > 0)
+            else mapdf_hydro
+        )
         if mapdf_hydro.shape[0] > 0:
             mapdf_hydro["source"] = "hydro"
             mapdf_hydro = mapdf_hydro.rename({COLUMN_W_CLASS_HYDRO: "w_class"}, axis=1)
@@ -642,9 +731,16 @@
 
     # Add "hydrology_file_l"?? must be handled in later in create_gt.compute_water function
     if "hydrology_file_l" in metadata_floodmap:
-        mapdf_hydro = utils.filter_pols(gpd.read_file(os.path.join(folder_files, metadata_floodmap["event id"] ,
-                                                                   metadata_floodmap["hydrology_file_l"])),
-                                        area_of_interest_pol)
+        mapdf_hydro = utils.filter_pols(
+            gpd.read_file(
+                os.path.join(
+                    folder_files,
+                    metadata_floodmap["event id"],
+                    metadata_floodmap["hydrology_file_l"],
+                )
+            ),
+            area_of_interest_pol,
+        )
         if mapdf_hydro.shape[0] > 0:
             mapdf_hydro["source"] = "hydro_l"
             mapdf_hydro = mapdf_hydro.rename({COLUMN_W_CLASS_HYDRO: "w_class"}, axis=1)
@@ -661,7 +757,7 @@
 
     # TODO set CRS of floodmap? check it is still OK
 
-    floodmap.loc[floodmap.w_class.isna(), 'w_class'] = "Not Applicable"
+    floodmap.loc[floodmap.w_class.isna(), "w_class"] = "Not Applicable"
 
     return floodmap
 
@@ -670,17 +766,20 @@
     """
     Generates a list of coordinates: [[x1,y1],[x2,y2],[x3,y3],[x4,y4],[x1,y1]]
     """
-    return [[bbox[0],bbox[1]],
-             [bbox[2],bbox[1]],
-             [bbox[2],bbox[3]],
-             [bbox[0],bbox[3]],
-             [bbox[0],bbox[1]]]
+    return [
+        [bbox[0], bbox[1]],
+        [bbox[2], bbox[1]],
+        [bbox[2], bbox[3]],
+        [bbox[0], bbox[3]],
+        [bbox[0], bbox[1]],
+    ]
+
 
 def get_bbox(pd_geo: gpd.GeoDataFrame) -> Dict:
     """
     This function is a helper function of processing_register
-    This function takes a geopandas dataframe 
-    
+    This function takes a geopandas dataframe
+
     """
     bounds = pd_geo.bounds
     minx = np.min(bounds.minx)
@@ -691,9 +790,4 @@
     return {"west": minx, "east": maxx, "north": maxy, "south": miny}
 
 
-COPY_FORMATS = ["dbf", "prj", "shp", "shx"]
-
-
-
-
-
+COPY_FORMATS = ["dbf", "prj", "shp", "shx"]