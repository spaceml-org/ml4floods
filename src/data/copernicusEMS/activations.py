--- conflicted
+++ resolved
@@ -415,19 +415,16 @@
         print(f"{shapefile} and observed_event_file have different georreferencing")
         return False
 
-<<<<<<< HEAD
     if not all(
         notation in ACCEPTED_FIELDS for notation in gpd_obj[COLUMN_W_CLASS_HYDRO]
     ):
+        #         print(f"There are unknown fields in the {COLUMN_W_CLASS_HYDRO} column of {shapefile}: {np.unique(gpd_obj[COLUMN_W_CLASS_HYDRO])}")
+        not_None_gpd_obj = [
+            row for row in gpd_obj[COLUMN_W_CLASS_HYDRO] if row is not None
+        ]
         print(
-            f"There are unknown fields in the {COLUMN_W_CLASS_HYDRO} column of {shapefile}: {np.unique(gpd_obj[COLUMN_W_CLASS_HYDRO])}"
-        )
-=======
-    if not all(notation in ACCEPTED_FIELDS for notation in gpd_obj[COLUMN_W_CLASS_HYDRO]):
-#         print(f"There are unknown fields in the {COLUMN_W_CLASS_HYDRO} column of {shapefile}: {np.unique(gpd_obj[COLUMN_W_CLASS_HYDRO])}")
-        not_None_gpd_obj = [row for row in gpd_obj[COLUMN_W_CLASS_HYDRO] if row is not None]
-        print(f"There are unknown fields in the {COLUMN_W_CLASS_HYDRO} column of {shapefile}: {np.unique(np.array(not_None_gpd_obj))}")
->>>>>>> 1fe3d196
+            f"There are unknown fields in the {COLUMN_W_CLASS_HYDRO} column of {shapefile}: {np.unique(np.array(not_None_gpd_obj))}"
+        )
         return False
 
     return True
