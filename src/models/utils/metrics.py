--- conflicted
+++ resolved
@@ -1,24 +1,13 @@
-<<<<<<< HEAD
+
 from typing import List, Dict, Any, Callable
-=======
-import json
-from typing import List
-
-import matplotlib.pyplot as plt
->>>>>>> f8ae1a48
 import numpy as np
-import pandas as pd
-import seaborn as sns
 import torch
 from tqdm import tqdm
-<<<<<<< HEAD
 import matplotlib.pyplot as plt
 import json
 import seaborn as sns
 import pandas as pd
 from collections import OrderedDict
-=======
->>>>>>> f8ae1a48
 
 
 @torch.no_grad()
@@ -79,10 +68,6 @@
                  with shape (nclass,).
       figsize:   the size of the figure plotted.
     """
-    import as
-    import matplotlib.pyplot as plt
-    import pandas
-    import seaborn as sns
     
     cm_sum = np.sum(cm, axis=1, keepdims=True)
     cm_perc = cm / cm_sum.astype(float) * 100
