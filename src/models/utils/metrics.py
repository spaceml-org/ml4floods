from typing import List
<<<<<<< HEAD

import numpy as np
import torch

=======
from tqdm import tqdm
import matplotlib.pyplot as plt
import json
import seaborn as sns
import pandas as pd
>>>>>>> 429bb5e5

def compute_confusions(ground_truth_outputs: torch.Tensor, test_outputs_categorical: torch.Tensor, num_class: int,
                       remove_class_zero=False) -> torch.Tensor:
    """
    Compute the confusion matrix for a pair of ground truth and predictions. Returns one confusion matrix for each
    element in the batch

    Args:
        ground_truth_outputs: BCHW tensor with discrete values in [0, num_class] if remove_class_zero else [0,num_class-1]
        test_outputs_categorical: BCHW tensor with discrete values in [0,num_class-1] (expected output of torch.argmax())
        num_class: Number of classes.
        remove_class_zero: if true the value zero in ground_truth_outputs is considered a masked value;
        thus removed from the final prediction.

    Returns:
        (B,num_class,num_class) torch.Tensor with a confusion matrix for each image in the batch

    """
    if remove_class_zero:
        ground_truth = ground_truth_outputs.clone()
        # Save invalids to discount
        invalids = ground_truth == 0  # (batch_size, H, W) gpu
        ground_truth[invalids] = 1
        ground_truth -= 1
    
        # Set invalids in pred to zero
        test_outputs_categorical[invalids] = 0  # (batch_size, H, W)
    else:
        ground_truth = ground_truth_outputs.clone()

    confusions_batch = torch.zeros(size=(ground_truth.shape[0], num_class, num_class),
                                   dtype=torch.long)
    for c in range(num_class):
        gtc = (ground_truth == c)
        for c1 in range(num_class):
            pred_c1 = (test_outputs_categorical == c1)
            confusions_batch[:, c1, c] = (pred_c1 & gtc).sum(dim=(1, 2))
    
    if remove_class_zero:
        inv_substract = torch.sum(invalids, dim=(1, 2)).to(confusions_batch.device)
        confusions_batch[:, 0, 0] -= inv_substract
    
    return confusions_batch


def cm_analysis(cm: np.ndarray, labels: List[int], figsize=(10, 10)):
    """
    Generate matrix plot of confusion matrix with pretty annotations.
    The plot image is saved to disk.

    Args:
      cm:  Array with shape (batch_size, len(labels), len(labels))
      labels:    string array, name the order of class labels in the confusion matrix.
                 use `clf.classes_` if using scikit-learn models.
                 with shape (nclass,).
      figsize:   the size of the figure plotted.
    """
    import matplotlib.pyplot as plt
    import pandas as pd
    import seaborn as sns
    
    cm_sum = np.sum(cm, axis=1, keepdims=True)
    cm_perc = cm / cm_sum.astype(float) * 100
    annot = np.empty_like(cm).astype(str)
    nrows, ncols = cm.shape
    for i in range(nrows):
        for j in range(ncols):
            c = cm[i, j]
            p = cm_perc[i, j]
            if i == j:
                s = cm_sum[i]
                annot[i, j] = '%.1f%%\n%d/%d' % (p, c, s)
            elif c == 0:
                annot[i, j] = ''
            else:
                annot[i, j] = '%.1f%%\n%d' % (p, c)
    cm = pd.DataFrame(cm_perc, index=labels, columns=labels)
    cm.index.name = 'Actual'
    cm.columns.name = 'Predicted'
    fig, ax = plt.subplots(figsize=figsize)
    sns.heatmap(cm, annot=annot, fmt='', ax=ax)
    plt.show()
    
    
def calculate_iou(confusions, labels):
    """
    Caculate IoU for a list of confusion matrices 
    
    Args:
        confusions: List with shape (batch_size, len(labels), len(labels))
        labels: List of class names
        
        returns: dictionary of class names and iou scores for that class (summed across whole matrix list)
    """
    confusions = np.array(confusions)
    conf_matrix = np.sum(confusions, axis=0)
    true_positive = np.diag(conf_matrix)
    false_positive = np.sum(conf_matrix, 0) - true_positive
    false_negative = np.sum(conf_matrix, 1) - true_positive
    iou = true_positive / (true_positive + false_positive + false_negative)
    
    iou_dict = {}
    for i, l in enumerate(labels):
        iou_dict[l] = iou[i]
    return iou_dict



def plot_metrics(metrics_dict, label_names):
    """
    Plot confusion matrix, precision/recall curve,  tp_rate/fp_rate curve, class IoUs
    
    Args:
        metrics_dict: metrics dictionary as output by 'compute_metrics'
        labels_names: list of class label names
        
        returns: None
    """
    confusions = metrics_dict['confusions']
    confusions_thresh = metrics_dict['confusions_thresholded']
    
    cm_analysis(np.sum(np.array(confusions), axis=0), labels=label_names)

    total_conf_thresh = np.sum(np.array(confusions_thresh), axis=1)
    tp_rates = []
    fp_rates = []

    precisions = []
    recalls = []

    for i in range(len(total_conf_thresh)):
        cur_conf = total_conf_thresh[i]

        tp = cur_conf[1,1]
        tn = cur_conf[0,0]
        fp = cur_conf[0,1]
        fn = cur_conf[1,0]

        tp_rate = tp / (tp+fn)
        fp_rate = fp / (fp+tn)

        tp_rates.append(tp_rate)
        fp_rates.append(fp_rate)

        precision = tp / (tp+fp)
        recall = tp / (tp+fn)

        precisions.append(precision)
        recalls.append(recall)

    fig, ax = plt.subplots(1, 2, figsize=(16, 9))
    sns.set_style('darkgrid')
    plot_df = pd.DataFrame({"Precision": precisions, "Recall": recalls, "FP Rate": fp_rates, "TP Rate": tp_rates})
    sns.lineplot(data=plot_df, x="Recall", y="Precision", ax=ax[0])
    sns.lineplot(data=plot_df, x="FP Rate", y="TP Rate", ax=ax[1])

    plt.show()
    
    print("Per Class IOU", json.dumps(metrics_dict['iou'], indent=4, sort_keys=True))
        
def compute_metrics(dataloader, pred_fun, num_class, label_names, thresholds_water=np.arange(0,1,.05), plot=False):
    """
    Run inference on a dataloader and compute metrics for that data
    
    Args:
        dataloader: pytorch Dataloader for test set
        pred_fun: function to perform inference using a model
        num_class: number of classes
        label_names: list of label names
        thresholds: list of threshold for precision/recall curves
        plot: flag for calling plot method with metrics
        
        returns: dictionary of metrics
    """
    confusions = []
    
    # Sort thresholds from high to low
    thresholds_water = np.sort(thresholds_water)
    thresholds_water = thresholds_water[-1::-1]
    confusions_thresh = []
    
    for i, (test_inputs, ground_truth_outputs) in tqdm(enumerate(dataloader)):
        
        test_outputs = pred_fun(test_inputs)
        
        test_outputs_categorical = torch.argmax(test_outputs, dim=1).long()
        print(np.unique(test_outputs_categorical))
        ground_truth_outputs = ground_truth_outputs.to(test_outputs_categorical.device)
                
        # Save invalids to discount
        invalids = ground_truth_outputs == 0
        ground_truth_outputs[invalids] = 1
        ground_truth_outputs -= 1
        
        # Set invalids in pred to zero
        test_outputs_categorical[invalids] = 0  # (batch_size, H, W)

        confusions_batch = compute_confusions(ground_truth_outputs, test_outputs_categorical, num_class=num_class, remove_class_zero=False)
        # confusions_batch is (batch_size, num_class, num_class)

        # Discount invalids
        inv_substract = torch.sum(invalids, dim=(1, 2)).to(confusions_batch.device)

        confusions_batch[:, 0, 0] -= inv_substract
        confusions.extend(confusions_batch.tolist())
        
        # Thresholded version for precision recall curves
        # Set clouds to land
        test_outputs_categorical_thresh = torch.zeros(ground_truth_outputs.shape, dtype=torch.long, device=torch.device("cpu"))

        ground_truth_outputs[ground_truth_outputs == 2] = 0

        results = []
        valids = ~invalids
        
        # thresholds_water sorted from high to low
        for threshold in thresholds_water:
            # keep invalids in pred to zero
            test_outputs_categorical_thresh[valids & (test_outputs[:, 1] > threshold)] = 1

            confusions_batch = compute_confusions(ground_truth_outputs,
                                                  test_outputs_categorical_thresh, num_class=2, remove_class_zero=False)   # [batch_size, 2, 2]

            # Discount invalids
            confusions_batch[:, 0, 0] -= torch.sum(invalids)

            results.append(confusions_batch.numpy())

        # results is [len(thresholds), batch_size, 2, 2]
        confusions_thresh.append(np.stack(results))

    confusions_thresh = np.concatenate(confusions_thresh, axis=1)
    
    iou = calculate_iou(confusions, labels=label_names)
    
    out_dict = {
        'confusions': confusions,
        'confusions_thresholded': confusions_thresh,
        'thresholds': thresholds_water,
        'iou': iou
    }
    
    if plot:
        plot_metrics(out_dict)
    
    return out_dict
        <|MERGE_RESOLUTION|>--- conflicted
+++ resolved
@@ -1,16 +1,12 @@
 from typing import List
-<<<<<<< HEAD
-
 import numpy as np
 import torch
-
-=======
 from tqdm import tqdm
 import matplotlib.pyplot as plt
 import json
 import seaborn as sns
 import pandas as pd
->>>>>>> 429bb5e5
+
 
 def compute_confusions(ground_truth_outputs: torch.Tensor, test_outputs_categorical: torch.Tensor, num_class: int,
                        remove_class_zero=False) -> torch.Tensor:
@@ -50,7 +46,7 @@
             confusions_batch[:, c1, c] = (pred_c1 & gtc).sum(dim=(1, 2))
     
     if remove_class_zero:
-        inv_substract = torch.sum(invalids, dim=(1, 2)).to(confusions_batch.device)
+        inv_substract = torch.sum(invalids dim=(1, 2)).to(confusions_batch.device)
         confusions_batch[:, 0, 0] -= inv_substract
     
     return confusions_batch
@@ -69,7 +65,7 @@
       figsize:   the size of the figure plotted.
     """
     import matplotlib.pyplot as plt
-    import pandas as pd
+    import pandas as
     import seaborn as sns
     
     cm_sum = np.sum(cm, axis=1, keepdims=True)
@@ -87,7 +83,10 @@
                 annot[i, j] = ''
             else:
                 annot[i, j] = '%.1f%%\n%d' % (p, c)
-    cm = pd.DataFrame(cm_perc, index=labels, columns=labels)
+    cm = 
+    
+    
+    DataFrame(cm_perc, index=labels, columns=labels)
     cm.index.name = 'Actual'
     cm.columns.name = 'Predicted'
     fig, ax = plt.subplots(figsize=figsize)
