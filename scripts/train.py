import torch
from ml4floods.models.config_setup import save_json


def train(config):
    # ======================================================
    # EXPERIMENT SETUP
    # ====================================================== 
    from pytorch_lightning import seed_everything
    # Seed
    seed_everything(config.seed)
    
    
    # DATASET SETUP
    print("======================================================")
    print("SETTING UP DATASET")
    print("======================================================")
    from ml4floods.models.dataset_setup import get_dataset
    dataset = get_dataset(config.data_params)
    
    
    # MODEL SETUP 
    print("======================================================")
    print("SETTING UP MODEL")
    print("======================================================")
    from ml4floods.models.model_setup import get_model
    from ml4floods.models import worldfloods_model
    config.model_params.test = False
    config.model_params.train = True
    model = get_model(config.model_params)
    

    
    
    # LOGGING SETUP 
    print("======================================================")
    print("SETTING UP LOGGERS")
    print("======================================================")
    import wandb
    from pytorch_lightning.loggers import WandbLogger
    wandb_logger = WandbLogger(
        name=config.experiment_name,
        project=config.wandb_project, 
        entity=config.wandb_entity,
#         save_dir=f"{config.model_params.model_folder}/{config.experiment_name}"
    )
    
    # CHECKPOINTING SETUP
    print("======================================================")
    print("SETTING UP CHECKPOINTING")
    print("======================================================")
    from pytorch_lightning.callbacks import ModelCheckpoint, EarlyStopping
    experiment_path = f"{config.model_params.model_folder}/{config.experiment_name}"

    checkpoint_path = f"{experiment_path}/checkpoint"
    checkpoint_callback = ModelCheckpoint(
        dirpath=checkpoint_path,
        save_top_k=True,
        verbose=True,
        monitor=config.model_params.hyperparameters.metric_monitor,
<<<<<<< HEAD
        mode='min',
        #prefix=''
=======
        mode=worldfloods_model.METRIC_MODE[config.model_params.hyperparameters.metric_monitor]
>>>>>>> 836079b4
    )
    
    early_stop_callback = EarlyStopping(
        monitor=config.model_params.hyperparameters.metric_monitor,
        patience=config.model_params.hyperparameters.get("early_stopping_patience", 4),
        strict=False,
        verbose=False,
        mode=worldfloods_model.METRIC_MODE[config.model_params.hyperparameters.metric_monitor]
    )
    
    callbacks = [checkpoint_callback, early_stop_callback]

    # TRAINING SETUP 
    print("======================================================")
    print("START TRAINING")
    print("======================================================")
    from pytorch_lightning import Trainer
    trainer = Trainer(
        fast_dev_run=False,
        logger=wandb_logger,
        callbacks=callbacks,
        default_root_dir=f"{config.model_params.model_folder}/{config.experiment_name}",
        accumulate_grad_batches=1,
        gradient_clip_val=0.0,
        auto_lr_find=False,
        benchmark=False,
        distributed_backend=None,
        gpus=config.gpus if config.gpus != '' else None,
        max_epochs=config.model_params.hyperparameters.max_epochs,
        check_val_every_n_epoch=config.model_params.hyperparameters.val_every,
        log_gpu_memory=None,
        resume_from_checkpoint=checkpoint_path if config.resume_from_checkpoint else None
    )
    
    trainer.fit(model, dataset)
    
    # ======================================================
    # SAVING SETUP 
    # ======================================================
    print("======================================================")
    print("FINISHED TRAINING, SAVING MODEL")
    print("======================================================")
    from pytorch_lightning.utilities.cloud_io import atomic_save
    atomic_save(model.state_dict(), f"{experiment_path}/model.pt")
    torch.save(model.state_dict(), os.path.join(wandb_logger.save_dir, 'model.pt'))
    wandb.save(os.path.join(wandb_logger.save_dir, 'model.pt'))
    wandb.finish()


    # Save cofig file in experiment_path
    config_file_path = f"{experiment_path}/config.json"

    save_json(config, config_file_path)
    
    return 1


def test(config):
    """
    Test a model:
    
    1. Load a model architecture
    
    2. Load model weights from storage into model
    
    3. Load a test dataset
    
    4. Run inference over test set and compute metrics
    
    
    5. Save metrics to:
        a) local storage
        b) gcp bucket storage
        c) wandb dashboard
        
    6. Serve metrics to Visualisation Dashboards
    """
    print('Not yet implemented - please see notebook tutorials instead')
    return 0


def deploy(opt):
    """
    Deploy a model to serve predictions to Visualisation Dashboard
    
    1. Load a model architecture
    
    2. Load model weights from storage into model
    
    3. Load a dataset to deploy
    
    4. Run inference over dataset
    
    5. Serve predictions to Visualisation Dashboards
    """
    print('Not yet implemented - please see notebook tutorials instead')
    return 0


if __name__ == "__main__":
    import argparse
    import os
    
    from ml4floods.models.config_setup import setup_config
    
    parser = argparse.ArgumentParser('Train WorldFloods model')
    parser.add_argument('--config', default='configurations/worldfloods_template.json')
    parser.add_argument('--gpus', default='', type=str)
    # Mode: train, test or deploy
    parser.add_argument('--train', default=False, action='store_true')
    parser.add_argument('--resume_from_checkpoint', default=False, action='store_true')
    parser.add_argument('--test', default=False, action='store_true')
    parser.add_argument('--deploy', default=False, action='store_true')
    # WandB fields
    parser.add_argument('--wandb_entity', default='ipl_uv')
    parser.add_argument('--wandb_project', default='ml4floods-scripts')
    
    args = parser.parse_args()
    
    # Set device ids visible to CUDA
#     os.environ['GDAL_DISABLE_READDIR_ON_OPEN'] = 'FALSE'
    
    # Setup config
    config = setup_config(args)
    
    config['wandb_entity'] = args.wandb_entity
    config['wandb_project'] = args.wandb_project

    # Run training
    if args.train:
        train(config)

    # Run testing
    if args.test:
        raise NotImplementedError("Test mode not implemented")
        # test(config)

    # Run deployment ready inference
    if args.deploy:
        raise NotImplementedError("Deploy mode not implemented")<|MERGE_RESOLUTION|>--- conflicted
+++ resolved
@@ -58,12 +58,7 @@
         save_top_k=True,
         verbose=True,
         monitor=config.model_params.hyperparameters.metric_monitor,
-<<<<<<< HEAD
-        mode='min',
-        #prefix=''
-=======
         mode=worldfloods_model.METRIC_MODE[config.model_params.hyperparameters.metric_monitor]
->>>>>>> 836079b4
     )
     
     early_stop_callback = EarlyStopping(
